# Python
__pycache__/
*.py[cod]
*$py.class
*.so
.Python
env/
venv/
ENV/
build/
develop-eggs/
dist/
downloads/
eggs/
.eggs/
lib/
lib64/
parts/
sdist/
var/
wheels/
*.egg-info/
.installed.cfg
*.egg

# Development environments
.env
.venv
.idea/
.vscode/
*.swp
*.swo

# OS files
.DS_Store
Thumbs.db
*.lnk
desktop.ini

# Logs and databases
*.log
*.sql
*.sqlite
*.db

# Media files
*.mp4
*.mov
*.mkv
*.avi
*.webm
*.gif
*.jpeg
auto_pre_processed_images
*.bmp
*.mp3
*.wav
*.ogg

# Model and weight files
*.pt
*.pth
*.ckpt
*.safetensors
*.onnx
*.h5
*.tflite
*.pb
*.mlmodel
models/
Wan2.1-T2V-14B/
Wan2.1-T2V-1.3B/
Wan2.1-I2V-14B-480P/
Wan2.1-I2V-14B-720P/
google/
Qwen*/

# Generated outputs
outputs/
cache/
results/
samples/
storage/
temp/
tmp/

# External libraries and dependencies
DiffSynth-Studio/
Practical-RIFE/
node_modules/

# Docker
.dockerignore
.docker/

# Compressed files
*.zip
*.gz
*.tar
*.7z
*.rar

# Documentation and other files
*.backup
*.pkl
*.html
*.pdf
*.whl
<<<<<<< HEAD
*.json

# Global allow
=======
cache
DiffSynth-Studio
outputs
configs
venv
__pycache__/
storage/
samples/
wan_2_1_all_models.z01
__rzi_23488.17853.rartemp
>>>>>>> 42cb184b
!.gitignore
!requirements.txt
!requirements-flask.txt
!docker-compose.yml
!FLASK_API_README.md
!*.md
!*.py
!*.sh
!Dockerfile
!assets/*.png
!assets/*.jpg<|MERGE_RESOLUTION|>--- conflicted
+++ resolved
@@ -60,6 +60,7 @@
 # Model and weight files
 *.pt
 *.pth
+auto_pre_processed_images
 *.ckpt
 *.safetensors
 *.onnx
@@ -106,11 +107,6 @@
 *.html
 *.pdf
 *.whl
-<<<<<<< HEAD
-*.json
-
-# Global allow
-=======
 cache
 DiffSynth-Studio
 outputs
@@ -121,7 +117,9 @@
 samples/
 wan_2_1_all_models.z01
 __rzi_23488.17853.rartemp
->>>>>>> 42cb184b
+*.json
+
+# Global allow
 !.gitignore
 !requirements.txt
 !requirements-flask.txt
